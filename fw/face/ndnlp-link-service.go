--- conflicted
+++ resolved
@@ -255,7 +255,6 @@
 
 		// Use preallocated buffers for outgoing frame
 		encoder := spec.PacketEncoder{}
-<<<<<<< HEAD
 		wirePlan := encoder.Init(&pkt)
 		outFrame := l.outFrame
 		outWire := l.outWire[:len(wirePlan)]
@@ -263,13 +262,6 @@
 		for i, l := range wirePlan {
 			outWire[i] = outFrame[:l]
 			outFrame = outFrame[l:]
-=======
-		encoder.Init(pkt)
-		frameWire := encoder.Encode(pkt)
-		if frameWire == nil {
-			core.Log.Error(l, "Unable to encode fragment - DROP")
-			break
->>>>>>> 5c673910
 		}
 		encoder.EncodeInto(&pkt, outWire)
 
