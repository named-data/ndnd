--- conflicted
+++ resolved
@@ -61,15 +61,8 @@
 	nexthops [defn.MaxNextHops]*table.FibNextHopEntry,
 	nexthopsCount int,
 ) {
-<<<<<<< HEAD
-	if nexthopsCount == 0 {
-		if core.HasDebugLogs() {
-			core.LogDebug(s, "AfterReceiveInterest: No nexthop for Interest=", packet.Name, " - DROP")
-		}
-=======
 	if len(nexthops) == 0 {
-		core.Log.Debug(s, "No nexthop found - DROP", "name", packet.Name)
->>>>>>> 5c673910
+		core.Log.Debug(s, "No nexthop for Interest", "name", packet.Name)
 		return
 	}
 
@@ -78,19 +71,12 @@
 	for _, outRecord := range pitEntry.OutRecords() {
 		if outRecord.LatestNonce != *packet.L3.Interest.Nonce() &&
 			outRecord.LatestTimestamp.Add(BestRouteSuppressionTime).After(time.Now()) {
-<<<<<<< HEAD
-			if core.HasDebugLogs() {
-				core.LogDebug(s, "AfterReceiveInterest: Suppressed Interest=", packet.Name, " - DROP")
-			}
-=======
-			core.Log.Debug(s, "Suppressed Interest - DROP", "name", packet.Name)
->>>>>>> 5c673910
+			core.Log.Debug(s, "Suppressed Interest", "name", packet.Name)
 			return
 		}
 	}
 
 	// Sort nexthops by cost and send to best-possible nexthop
-<<<<<<< HEAD
 	lowesthops := nexthops
 	getLowest := func() *table.FibNextHopEntry {
 		cost := uint64(1 << 63)
@@ -114,26 +100,13 @@
 	}
 
 	for nh := getLowest(); nh != nil; nh = getLowest() {
-		if core.HasTraceLogs() {
-			core.LogTrace(s, "AfterReceiveInterest: Forwarding Interest=", packet.Name, " to FaceID=", nh.Nexthop)
-		}
-=======
-	sort.Slice(nexthops, func(i, j int) bool { return nexthops[i].Cost < nexthops[j].Cost })
-	for _, nh := range nexthops {
 		core.Log.Trace(s, "Forwarding Interest", "name", packet.Name, "faceid", nh.Nexthop)
->>>>>>> 5c673910
 		if sent := s.SendInterest(packet, pitEntry, nh.Nexthop, inFace); sent {
 			return
 		}
 	}
 
-<<<<<<< HEAD
-	if core.HasDebugLogs() {
-		core.LogDebug(s, "AfterReceiveInterest: No usable nexthop for Interest=", packet.Name, " - DROP")
-	}
-=======
 	core.Log.Debug(s, "No usable nexthop for Interest - DROP", "name", packet.Name)
->>>>>>> 5c673910
 }
 
 func (s *BestRoute) BeforeSatisfyInterest(pitEntry table.PitEntry, inFace uint64) {
