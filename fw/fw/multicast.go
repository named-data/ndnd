--- conflicted
+++ resolved
@@ -60,15 +60,8 @@
 	nexthops [defn.MaxNextHops]*table.FibNextHopEntry,
 	nexthopsCount int,
 ) {
-<<<<<<< HEAD
-	if nexthopsCount == 0 {
-		if core.HasDebugLogs() {
-			core.LogDebug(s, "AfterReceiveInterest: No nexthop for Interest=", packet.Name, " - DROP")
-		}
-=======
 	if len(nexthops) == 0 {
 		core.Log.Debug(s, "No nexthop for Interest", "name", packet.Name)
->>>>>>> 5c673910
 		return
 	}
 
@@ -77,31 +70,14 @@
 	for _, outRecord := range pitEntry.OutRecords() {
 		if outRecord.LatestNonce != *packet.L3.Interest.Nonce() &&
 			outRecord.LatestTimestamp.Add(MulticastSuppressionTime).After(time.Now()) {
-<<<<<<< HEAD
-			if core.HasDebugLogs() {
-				core.LogDebug(s, "AfterReceiveInterest: Suppressed Interest=", packet.Name, " - DROP")
-			}
-=======
 			core.Log.Debug(s, "Suppressed Interest", "name", packet.Name)
->>>>>>> 5c673910
 			return
 		}
 	}
 
 	// Send interest to all nexthops
-<<<<<<< HEAD
-	for i := 0; i < nexthopsCount; i++ {
-		nexthop := nexthops[i]
-		if nexthop == nil {
-			continue
-		}
-		if core.HasTraceLogs() {
-			core.LogTrace(s, "AfterReceiveInterest: Forwarding Interest=", packet.Name, " to FaceID=", nexthop.Nexthop)
-		}
-=======
 	for _, nexthop := range nexthops {
 		core.Log.Trace(s, "Forwarding Interest", "name", packet.Name, "faceid", nexthop.Nexthop)
->>>>>>> 5c673910
 		s.SendInterest(packet, pitEntry, nexthop.Nexthop, inFace)
 	}
 }
