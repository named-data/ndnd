--- conflicted
+++ resolved
@@ -15,7 +15,6 @@
 	"github.com/named-data/ndnd/fw/face"
 	"github.com/named-data/ndnd/fw/table"
 	enc "github.com/named-data/ndnd/std/encoding"
-	"github.com/named-data/ndnd/std/ndn"
 	mgmt "github.com/named-data/ndnd/std/ndn/mgmt_2022"
 	spec "github.com/named-data/ndnd/std/ndn/spec_2022"
 	"github.com/named-data/ndnd/std/utils"
@@ -38,15 +37,9 @@
 	return r.manager
 }
 
-<<<<<<< HEAD
-func (r *RIBModule) handleIncomingInterest(interest ndn.Interest, pitToken []byte, inFace uint64) {
-	// Dispatch by verb
-	verb := interest.Name()[r.manager.prefixLength()+1].String()
-=======
 func (r *RIBModule) handleIncomingInterest(interest *Interest) {
 	// Dispatch by verb
 	verb := interest.Name()[len(LOCAL_PREFIX)+1].String()
->>>>>>> 21c5d796
 	switch verb {
 	case "register":
 		r.register(interest)
@@ -62,20 +55,9 @@
 	}
 }
 
-<<<<<<< HEAD
-func (r *RIBModule) register(interest ndn.Interest, pitToken []byte, inFace uint64) {
-	var response *mgmt.ControlResponse
-
-	if len(interest.Name()) < r.manager.prefixLength()+3 {
-		// Name not long enough to contain ControlParameters
-		core.LogWarn(r, "Missing ControlParameters in ", interest.Name())
-		response = makeControlResponse(400, "ControlParameters is incorrect", nil)
-		r.manager.sendResponse(response, interest, pitToken, inFace)
-=======
 func (r *RIBModule) register(interest *Interest) {
 	if len(interest.Name()) < len(LOCAL_PREFIX)+3 {
 		r.manager.sendCtrlResp(interest, 400, "ControlParameters is incorrect", nil)
->>>>>>> 21c5d796
 		return
 	}
 
@@ -147,20 +129,9 @@
 	r.manager.sendCtrlResp(interest, 200, "OK", responseParams)
 }
 
-<<<<<<< HEAD
-func (r *RIBModule) unregister(interest ndn.Interest, pitToken []byte, inFace uint64) {
-	var response *mgmt.ControlResponse
-
-	if len(interest.Name()) < r.manager.prefixLength()+3 {
-		// Name not long enough to contain ControlParameters
-		core.LogWarn(r, "Missing ControlParameters in ", interest.Name())
-		response = makeControlResponse(400, "ControlParameters is incorrect", nil)
-		r.manager.sendResponse(response, interest, pitToken, inFace)
-=======
 func (r *RIBModule) unregister(interest *Interest) {
 	if len(interest.Name()) < len(LOCAL_PREFIX)+3 {
 		r.manager.sendCtrlResp(interest, 400, "ControlParameters is incorrect", nil)
->>>>>>> 21c5d796
 		return
 	}
 
@@ -195,21 +166,9 @@
 	core.LogInfo(r, "Removed route for Prefix=", params.Name, ", FaceID=", faceID, ", Origin=", origin)
 }
 
-<<<<<<< HEAD
-func (r *RIBModule) announce(interest ndn.Interest, pitToken []byte, inFace uint64) {
-	var response *mgmt.ControlResponse
-	if len(interest.Name()) != r.manager.prefixLength()+3 ||
-		interest.Name()[r.manager.prefixLength()+2].Typ != enc.TypeParametersSha256DigestComponent {
-		// Name not long enough to contain ControlParameters
-		core.LogWarn(r, "Name of Interest=", interest.Name(),
-			" is either too short or incorrectly formatted to be rib/announce")
-		response = makeControlResponse(400, "Name is incorrect", nil)
-		r.manager.sendResponse(response, interest, pitToken, inFace)
-=======
 func (r *RIBModule) announce(interest *Interest) {
 	if len(interest.Name()) != len(LOCAL_PREFIX)+3 || interest.Name()[len(LOCAL_PREFIX)+2].Typ != enc.TypeParametersSha256DigestComponent {
 		r.manager.sendCtrlResp(interest, 400, "Name is incorrect", nil)
->>>>>>> 21c5d796
 		return
 	}
 
@@ -231,13 +190,8 @@
 	r.manager.sendCtrlResp(interest, 501, "PrefixAnnouncement not implemented yet", nil)
 }
 
-<<<<<<< HEAD
-func (r *RIBModule) list(interest ndn.Interest, pitToken []byte, _ uint64) {
-	if len(interest.Name()) > r.manager.prefixLength()+2 {
-=======
 func (r *RIBModule) list(interest *Interest) {
 	if len(interest.Name()) > len(LOCAL_PREFIX)+2 {
->>>>>>> 21c5d796
 		// Ignore because contains version and/or segment components
 		return
 	}
@@ -264,18 +218,9 @@
 		dataset.Entries = append(dataset.Entries, ribEntry)
 	}
 
-<<<<<<< HEAD
-	name, _ := enc.NameFromStr(interest.Name()[:r.manager.prefixLength()].String() + "/rib/list")
-	segments := makeStatusDataset(name, r.nextRIBDatasetVersion, dataset.Encode())
-	r.manager.transport.Send(segments, pitToken, nil)
-	core.LogTrace(r, "Published RIB dataset version=", r.nextRIBDatasetVersion,
-		", containing ", len(segments), " segments")
-	r.nextRIBDatasetVersion++
-=======
 	name := interest.Name()[:len(LOCAL_PREFIX)].Append(
 		enc.NewStringComponent(enc.TypeGenericNameComponent, "rib"),
 		enc.NewStringComponent(enc.TypeGenericNameComponent, "list"),
 	)
 	r.manager.sendStatusDataset(interest, name, dataset.Encode())
->>>>>>> 21c5d796
 }