--- conflicted
+++ resolved
@@ -13,7 +13,6 @@
 	"github.com/named-data/ndnd/fw/fw"
 	"github.com/named-data/ndnd/fw/table"
 	enc "github.com/named-data/ndnd/std/encoding"
-	"github.com/named-data/ndnd/std/ndn"
 	mgmt "github.com/named-data/ndnd/std/ndn/mgmt_2022"
 )
 
@@ -34,25 +33,15 @@
 	return s.manager
 }
 
-<<<<<<< HEAD
-func (s *StrategyChoiceModule) handleIncomingInterest(interest ndn.Interest, pitToken []byte, inFace uint64) {
-	// Only allow from /localhost
-	if !s.manager.localPrefix.IsPrefix(interest.Name()) {
-=======
 func (s *StrategyChoiceModule) handleIncomingInterest(interest *Interest) {
 	// Only allow from /localhost
 	if !LOCAL_PREFIX.IsPrefix(interest.Name()) {
->>>>>>> 21c5d796
 		core.LogWarn(s, "Received strategy management Interest from non-local source - DROP")
 		return
 	}
 
 	// Dispatch by verb
-<<<<<<< HEAD
-	verb := interest.Name()[s.manager.prefixLength()+1].String()
-=======
 	verb := interest.Name()[len(LOCAL_PREFIX)+1].String()
->>>>>>> 21c5d796
 	switch verb {
 	case "set":
 		s.set(interest)
@@ -66,20 +55,9 @@
 	}
 }
 
-<<<<<<< HEAD
-func (s *StrategyChoiceModule) set(interest ndn.Interest, pitToken []byte, inFace uint64) {
-	var response *mgmt.ControlResponse
-
-	if len(interest.Name()) < s.manager.prefixLength()+3 {
-		// Name not long enough to contain ControlParameters
-		core.LogWarn(s, "Missing ControlParameters in ", interest.Name())
-		response = makeControlResponse(400, "ControlParameters is incorrect", nil)
-		s.manager.sendResponse(response, interest, pitToken, inFace)
-=======
 func (s *StrategyChoiceModule) set(interest *Interest) {
 	if len(interest.Name()) < len(LOCAL_PREFIX)+3 {
 		s.manager.sendCtrlResp(interest, 400, "ControlParameters is incorrect", nil)
->>>>>>> 21c5d796
 		return
 	}
 
@@ -154,23 +132,12 @@
 		Strategy: params.Strategy,
 	})
 
-<<<<<<< HEAD
-func (s *StrategyChoiceModule) unset(interest ndn.Interest, pitToken []byte, inFace uint64) {
-	var response *mgmt.ControlResponse
-
-	if len(interest.Name()) < s.manager.prefixLength()+3 {
-		// Name not long enough to contain ControlParameters
-		core.LogWarn(s, "Missing ControlParameters in ", interest.Name())
-		response = makeControlResponse(400, "ControlParameters is incorrect", nil)
-		s.manager.sendResponse(response, interest, pitToken, inFace)
-=======
 	core.LogInfo(s, "Set strategy for Name=", params.Name, " to Strategy=", params.Strategy.Name)
 }
 
 func (s *StrategyChoiceModule) unset(interest *Interest) {
 	if len(interest.Name()) < len(LOCAL_PREFIX)+3 {
 		s.manager.sendCtrlResp(interest, 400, "ControlParameters is incorrect", nil)
->>>>>>> 21c5d796
 		return
 	}
 
@@ -196,13 +163,8 @@
 	s.manager.sendCtrlResp(interest, 200, "OK", &mgmt.ControlArgs{Name: params.Name})
 }
 
-<<<<<<< HEAD
-func (s *StrategyChoiceModule) list(interest ndn.Interest, pitToken []byte, _ uint64) {
-	if len(interest.Name()) > s.manager.prefixLength()+2 {
-=======
 func (s *StrategyChoiceModule) list(interest *Interest) {
 	if len(interest.Name()) > len(LOCAL_PREFIX)+2 {
->>>>>>> 21c5d796
 		// Ignore because contains version and/or segment components
 		return
 	}
