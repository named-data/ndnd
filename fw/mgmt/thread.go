/* YaNFD - Yet another NDN Forwarding Daemon
 *
 * Copyright (C) 2020-2022 Eric Newberry.
 *
 * This file is licensed under the terms of the MIT License, as found in LICENSE.md.
 */

package mgmt

import (
	"math/rand"
	"time"

	"github.com/named-data/ndnd/fw/core"
	"github.com/named-data/ndnd/fw/defn"
	"github.com/named-data/ndnd/fw/face"
	"github.com/named-data/ndnd/fw/table"
	enc "github.com/named-data/ndnd/std/encoding"
	basic_engine "github.com/named-data/ndnd/std/engine/basic"
	"github.com/named-data/ndnd/std/ndn"
	mgmt "github.com/named-data/ndnd/std/ndn/mgmt_2022"
	spec "github.com/named-data/ndnd/std/ndn/spec_2022"
	"github.com/named-data/ndnd/std/object"
	sec "github.com/named-data/ndnd/std/security"
	"github.com/named-data/ndnd/std/utils"
)

var LOCAL_PREFIX = defn.LOCAL_PREFIX
var NON_LOCAL_PREFIX = defn.NON_LOCAL_PREFIX

// Thread Represents the management thread
type Thread struct {
	face      face.LinkService
	transport *face.InternalTransport
	modules   map[string]Module
	timer     ndn.Timer

	store  ndn.Store
	objDir *object.MemoryFifoDir
}

func (m *Thread) String() string {
	return "Mgmt"
}

// MakeMgmtThread creates a new management thread.
func MakeMgmtThread() *Thread {
	m := &Thread{
		modules: make(map[string]Module),
		timer:   basic_engine.NewTimer(),
		store:   object.NewMemoryStore(),
		objDir:  object.NewMemoryFifoDir(32),
	}

	m.registerModule("cs", new(ContentStoreModule))
	m.registerModule("faces", new(FaceModule))
	m.registerModule("fib", new(FIBModule))
	m.registerModule("rib", new(RIBModule))
	m.registerModule("status", new(ForwarderStatusModule))
	m.registerModule("strategy-choice", new(StrategyChoiceModule))

	// readvertisers run in the management thread for ease of
	// implementation, since they use the internal transport
	if core.GetConfig().Tables.Rib.ReadvertiseNlsr {
		table.AddReadvertiser(NewNlsrReadvertiser(m))
	}

	return m
}

func (m *Thread) registerModule(name string, module Module) {
	m.modules[name] = module
	module.registerManager(m)
}

<<<<<<< HEAD
func (m *Thread) prefixLength() int {
	return len(m.localPrefix)
}

func (m *Thread) sendInterest(name enc.Name, params enc.Wire) {
	config := ndn.InterestConfig{
		MustBeFresh: true,
		Nonce:       utils.IdPtr(rand.Uint64()),
	}
	interest, err := spec.Spec{}.MakeInterest(
		name, &config, params, sec.NewSha256IntSigner(m.timer))
	if err != nil {
		core.LogWarn(m, "Unable to encode Interest for ", name, ": ", err)
		return
	}

	m.transport.Send(interest.Wire, nil, nil)
	core.LogTrace(m, "Sent management Interest for ", interest.FinalName)
}

func (m *Thread) sendResponse(response *mgmt.ControlResponse, interest ndn.Interest, pitToken []byte, inFace uint64) {
	encodedResponse := response.Encode()
	data, err := spec.Spec{}.MakeData(interest.Name(),
		&ndn.DataConfig{
			ContentType: utils.IdPtr(ndn.ContentTypeBlob),
			Freshness:   utils.IdPtr(time.Second),
		},
		encodedResponse,
		sec.NewSha256Signer(),
	)
	if err != nil {
		core.LogWarn(m, "Unable to encode ControlResponse Data for ", interest.Name(), ": ", err)
		return
	}

	m.transport.Send(data.Wire, pitToken, &inFace)
	core.LogTrace(m, "Sent ControlResponse for ", interest.Name())
}

=======
>>>>>>> 21c5d796
// Run management thread
func (m *Thread) Run() {
	core.LogInfo(m, "Starting management thread")

	// Create and register Internal transport
	m.face, m.transport = face.RegisterInternalTransport()
	table.FibStrategyTable.InsertNextHopEnc(LOCAL_PREFIX, m.face.FaceID(), 0)
	if enableLocalhopManagement {
		table.FibStrategyTable.InsertNextHopEnc(NON_LOCAL_PREFIX, m.face.FaceID(), 0)
	}

	for {
		lpPkt := m.transport.Receive()
		if lpPkt == nil {
			// Indicates that internal face has quit, which means it's time for us to quit
			core.LogInfo(m, "Face quit, so management quitting")
			break
		}

		if lpPkt.IncomingFaceId == nil || len(lpPkt.Fragment) == 0 {
			core.LogWarn(m, "Received malformed packet on internal face, drop")
			continue
		}

		pkt, _, err := spec.ReadPacket(enc.NewWireReader(lpPkt.Fragment))
		if err != nil {
			core.LogWarn(m, "Unable to decode internal packet, drop")
			continue
		}

		// We only expect Interests, so drop Data packets
		if pkt.Interest == nil {
			core.LogDebug(m, "Dropping received non-Interest packet")
			continue
		}

		// Create internal Interest object for easier handling
		interest := &Interest{
			Interest: *pkt.Interest,
			pitToken: lpPkt.PitToken,
			inFace:   lpPkt.IncomingFaceId,
		}

		// Ensure Interest name matches expectations
		if len(interest.Name()) < len(LOCAL_PREFIX)+2 { // Module + Verb
			core.LogWarn(m, "Control command name ", interest.Name(), " has unexpected number of components - DROP")
			continue
		}
		if !LOCAL_PREFIX.IsPrefix(interest.Name()) && !NON_LOCAL_PREFIX.IsPrefix(interest.Name()) {
			core.LogWarn(m, "Control command name ", interest.Name(), " has unexpected prefix - DROP")
			continue
		}

		core.LogTrace(m, "Received management Interest ", interest.Name())

		// Look for any matching data in object store.
		// We only use exact match here since RDR is unnecessary.
		segment, err := m.store.Get(interest.Name(), false)
		if err == nil && segment != nil {
			m.transport.Send(&spec.LpPacket{
				Fragment:      enc.Wire{segment},
				PitToken:      interest.pitToken,
				NextHopFaceId: interest.inFace,
			})
			continue
		}

		// Dispatch interest based on name
		moduleName := interest.Name()[len(LOCAL_PREFIX)].String()
		if module, ok := m.modules[moduleName]; ok {
			module.handleIncomingInterest(interest)
		} else {
			core.LogWarn(m, "Received management Interest for unknown module ", moduleName)
			m.sendCtrlResp(interest, 501, "Unknown module", nil)
		}
	}
}

// Send an Interest to the internal transport
func (m *Thread) sendInterest(name enc.Name, params enc.Wire) {
	config := ndn.InterestConfig{
		MustBeFresh: true,
		Nonce:       utils.IdPtr(rand.Uint64()),
	}
	interest, err := spec.Spec{}.MakeInterest(name, &config, params, sec.NewSha256IntSigner(m.timer))
	if err != nil {
		core.LogWarn(m, "Unable to encode Interest for ", name, ": ", err)
		return
	}

	m.transport.Send(&spec.LpPacket{Fragment: interest.Wire})
	core.LogTrace(m, "Sent management Interest for ", interest.FinalName)
}

// Send a Data packet to the internal transport
func (m *Thread) sendData(interest *Interest, name enc.Name, content enc.Wire) {
	data, err := spec.Spec{}.MakeData(name,
		&ndn.DataConfig{
			ContentType: utils.IdPtr(ndn.ContentTypeBlob),
			Freshness:   utils.IdPtr(time.Second),
		},
		content,
		sec.NewSha256Signer(),
	)
	if err != nil {
		core.LogWarn(m, "Unable to encode Data for ", interest.Name(), ": ", err)
		return
	}

	m.transport.Send(&spec.LpPacket{
		Fragment:      data.Wire,
		PitToken:      interest.pitToken,
		NextHopFaceId: interest.inFace,
	})
	core.LogTrace(m, "Sent management Data for ", name)
}

// Send a ControlResponse Data packet to the internal transport
func (m *Thread) sendCtrlResp(interest *Interest, statusCode uint64, statusText string, params *mgmt.ControlArgs) {
	if params == nil {
		params = &mgmt.ControlArgs{}
	}

	res := &mgmt.ControlResponse{
		Val: &mgmt.ControlResponseVal{
			StatusCode: statusCode,
			StatusText: statusText,
			Params:     params,
		},
	}

	m.sendData(interest, interest.Name(), res.Encode())
}

// Create a segmented status dataset and send the first segment to the internal transport
func (m *Thread) sendStatusDataset(interest *Interest, name enc.Name, dataset enc.Wire) {
	objName, err := object.Produce(object.ProduceArgs{
		Name:            name,
		Content:         dataset,
		FreshnessPeriod: time.Millisecond,
		NoMetadata:      true,
	}, m.store, sec.NewSha256Signer())
	if err != nil {
		core.LogWarn(m, "Unable to produce status dataset: ", err)
		return
	}
	m.objDir.Push(objName)

	// Evict oldest object if we have too many
	if old := m.objDir.Pop(); old != nil {
		if err := m.store.Remove(old, true); err != nil {
			core.LogWarn(m, "Unable to clean up old status dataset: ", err)
		}
	}

	// Get first segment from object name
	segment, err := m.store.Get(objName.Append(enc.NewSegmentComponent(0)), false)
	if err != nil || segment == nil {
		core.LogWarn(m, "Unable to get first segment of status dataset: ", err)
		return
	}

	m.transport.Send(&spec.LpPacket{
		Fragment:      enc.Wire{segment},
		PitToken:      interest.pitToken,
		NextHopFaceId: interest.inFace,
	})
}<|MERGE_RESOLUTION|>--- conflicted
+++ resolved
@@ -73,48 +73,6 @@
 	module.registerManager(m)
 }
 
-<<<<<<< HEAD
-func (m *Thread) prefixLength() int {
-	return len(m.localPrefix)
-}
-
-func (m *Thread) sendInterest(name enc.Name, params enc.Wire) {
-	config := ndn.InterestConfig{
-		MustBeFresh: true,
-		Nonce:       utils.IdPtr(rand.Uint64()),
-	}
-	interest, err := spec.Spec{}.MakeInterest(
-		name, &config, params, sec.NewSha256IntSigner(m.timer))
-	if err != nil {
-		core.LogWarn(m, "Unable to encode Interest for ", name, ": ", err)
-		return
-	}
-
-	m.transport.Send(interest.Wire, nil, nil)
-	core.LogTrace(m, "Sent management Interest for ", interest.FinalName)
-}
-
-func (m *Thread) sendResponse(response *mgmt.ControlResponse, interest ndn.Interest, pitToken []byte, inFace uint64) {
-	encodedResponse := response.Encode()
-	data, err := spec.Spec{}.MakeData(interest.Name(),
-		&ndn.DataConfig{
-			ContentType: utils.IdPtr(ndn.ContentTypeBlob),
-			Freshness:   utils.IdPtr(time.Second),
-		},
-		encodedResponse,
-		sec.NewSha256Signer(),
-	)
-	if err != nil {
-		core.LogWarn(m, "Unable to encode ControlResponse Data for ", interest.Name(), ": ", err)
-		return
-	}
-
-	m.transport.Send(data.Wire, pitToken, &inFace)
-	core.LogTrace(m, "Sent ControlResponse for ", interest.Name())
-}
-
-=======
->>>>>>> 21c5d796
 // Run management thread
 func (m *Thread) Run() {
 	core.LogInfo(m, "Starting management thread")
