/* YaNFD - Yet another NDN Forwarding Daemon
 *
 * Copyright (C) 2020-2021 Eric Newberry.
 *
 * This file is licensed under the terms of the MIT License, as found in LICENSE.md.
 */

package mgmt

<<<<<<< HEAD
import "github.com/named-data/ndnd/std/ndn"
=======
import spec "github.com/named-data/ndnd/std/ndn/spec_2022"
>>>>>>> 21c5d796

// Module represents a management module
type Module interface {
	String() string
	registerManager(manager *Thread)
	getManager() *Thread
<<<<<<< HEAD
	handleIncomingInterest(interest ndn.Interest, pitToken []byte, inFace uint64)
=======
	handleIncomingInterest(interest *Interest)
}

type Interest struct {
	spec.Interest
	pitToken []byte
	inFace   *uint64
>>>>>>> 21c5d796
}<|MERGE_RESOLUTION|>--- conflicted
+++ resolved
@@ -7,20 +7,13 @@
 
 package mgmt
 
-<<<<<<< HEAD
-import "github.com/named-data/ndnd/std/ndn"
-=======
 import spec "github.com/named-data/ndnd/std/ndn/spec_2022"
->>>>>>> 21c5d796
 
 // Module represents a management module
 type Module interface {
 	String() string
 	registerManager(manager *Thread)
 	getManager() *Thread
-<<<<<<< HEAD
-	handleIncomingInterest(interest ndn.Interest, pitToken []byte, inFace uint64)
-=======
 	handleIncomingInterest(interest *Interest)
 }
 
@@ -28,5 +21,4 @@
 	spec.Interest
 	pitToken []byte
 	inFace   *uint64
->>>>>>> 21c5d796
 }