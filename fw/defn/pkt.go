--- conflicted
+++ resolved
@@ -22,20 +22,14 @@
 
 	PitToken       []byte
 	CongestionMark *uint64
-<<<<<<< HEAD
+	CachePolicy    *uint64
+
 	IncomingFaceID uint64
 	NextHopFaceID  *uint64
-	CachePolicy    *uint64
 }
 
 type PacketIntf struct {
 	LpPacket *spec.LpPacket
 	Interest ndn.Interest
 	Data     ndn.Data
-=======
-	CachePolicy    *uint64
-
-	IncomingFaceID uint64
-	NextHopFaceID  *uint64
->>>>>>> 21c5d796
 }